--- conflicted
+++ resolved
@@ -2,40 +2,11 @@
 
 A connection is a configuration for syncing data between a source and a destination. To setup a connection, a user must configure things such as:
 
-<<<<<<< HEAD
 * Sync schedule: when to trigger a sync of the data.
 * Destination [Namespace](../namespaces.md) and stream names: where the data will end up being written.
 * A catalog selection: which [streams and fields](../catalog.md) to replicate from the source.
 * Sync mode: how each stream should be replicated (read & write behaviors).
-=======
-* A catalog selection: which [streams and fields](../catalog.md) to replicate from the source
-* Sync mode: how streams should be replicated (read and write):
-* Sync schedule: when to trigger a sync of the data
-* Optional transformations: how to convert Airbyte protocol messages (raw JSON blob) data into some other data representations. 
-
-## Sync modes
-
-A sync mode governs how Airbyte reads from a source and writes to a destination. Airbyte provides different sync modes to account for various use cases. To minimize confusion, a mode's behavior is reflected in its name. The easiest way to understand Airbyte's sync modes is to understand how the modes are named.
-
-1.  The first part of the name denotes how the source connector reads data from the source:
-  
-  * Incremental: Read records added to the source since the last sync job. (The first sync using Incremental is equivalent to a Full Refresh)
-      * Method 1: Using a cursor. Generally supported by all sources.
-      * Method 2: Using change data capture. Only supported by some sources. See [CDC](../cdc.md) for more info.
-  * Full Refresh: Read everything in the source.
-
-2. The second part of the sync mode name denotes how the destination connector writes data. This is not affected by how the source connector produced the data:
-
-  * Overwrite: Overwrite by first deleting existing data in the destination.
-  * Append: Write by adding data to existing tables in the destination.
-  * Deduped History: Write by first adding data to existing tables in the destination to keep a history of changes. The final table is produced by de-duplicating the intermediate ones using a primary key.
-
-A sync mode is therefore, a combination of a source and destination mode together. The UI exposes the following options, whenever both source and destination connectors are capable to support it for the corresponding stream:
-* [Full Refresh Overwrite](full-refresh-overwrite.md): Sync the whole stream and replace data in destination by overwriting it.
-* [Full Refresh Append](full-refresh-append.md): Sync the whole stream and append data in destination.
-* [Incremental Append](incremental-append.md): Sync new records from stream and append data in destination.
-* [Incremental Deduped History](incremental-deduped-history.md): Sync new records from stream and append data in destination, also provides a de-duplicated view mirroring the state of the stream in the source.
->>>>>>> 22b75c56
+* Optional transformations: how to convert Airbyte protocol messages (raw JSON blob) data into some other data representations.
 
 ## Sync schedules
 
@@ -55,7 +26,6 @@
 * **October 3rd, 2:01pm:** since the last sync was less than 24 hours ago, no sync is run
 * **October 3rd, 5:01pm:** It has been more than 24 hours since the last sync, so a sync is run
 
-<<<<<<< HEAD
 ## Destination namespace
 
 The location of where a connection replication will store data is referenced as the destination namespace. The destination connectors should create and write records (for both raw and normalized tables) in the specified namespace which should be configurable in the UI via the Namespace Configuration field (or NamespaceDefinition in the API). You can read more about configuring namespaces [here](../namespaces.md).
@@ -92,7 +62,7 @@
 * [Full Refresh Append](full-refresh-append.md): Sync the whole stream and append data in destination.
 * [Incremental Append](incremental-append.md): Sync new records from stream and append data in destination.
 * [Incremental Deduped History](incremental-deduped-history.md): Sync new records from stream and append data in destination, also provides a de-duplicated view mirroring the state of the stream in the source.
-=======
+
 ## Optional operations
 
 ### Airbyte basic normalization
@@ -108,5 +78,4 @@
 ### Custom sync operations
 
 Further operations can be included in a sync on top of Airbyte basic normalization (or even to replace it completely).
-See [operations](../operations.md) for more details.
->>>>>>> 22b75c56
+See [operations](../operations.md) for more details.